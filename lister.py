--- conflicted
+++ resolved
@@ -20,7 +20,6 @@
 console = Console()
 
 
-<<<<<<< HEAD
 def parse_args(args: Optional[list] = None):
     if args is None:
         import sys
@@ -102,58 +101,11 @@
     )
 
     return vars(parser.parse_args(args))
-=======
-parser = argparse.ArgumentParser(description="""
-This script will list your ec2 instance with a given profile.
-You may also define a region (if not configured on the profile this is required), and you can filter. A few examples:
-- Get all instances on the default profile region that has the tag "env" on value "beta"
-  lister.py -p leo -fk "tag:env" -fv beta
-
-- Get all instances on the default profile region
-  lister.py -p leo
-
-- Get all instances on region 'us-west-1' with profile leo and tag "env" on value "prod"
-  lister.py -p leo -r us-west-1 -fk "tag:env" -fv beta
-
-- Get all instances on region us-west-1 with profile leo, with tag env set to prodp3, and role set to webserver
-  lister.py -p leo -r us-west-1 -fk tag:env tag:role -fv prodp3 webservers
-
-- Complex filtering patterns!
-  lister.py -p leo -r us-west-2 -fk tag:env tag:role -fv staging,beta webservers
-
--  Get details from an instance
-  lister.py -p leo -i i-1234567890abcdef0
-
-- Find out how many instances per region you have
-  lister.py -p leo -l
-
-WARNING: if no region is defined, a random one will be used.
-
-""", formatter_class=argparse.RawTextHelpFormatter)
-parser.add_argument('-r','--region', help='Region to be used for ec2 listing', required=False, default=None)
-parser.add_argument('-p','--profile', help='Profile to authenticate', required=True)
-parser.add_argument('-fk','--filter_key', help='Key used for filtering', required=False, default=None, nargs='*')
-parser.add_argument('-fv','--filter_value', help='Value used for filtering (one or more)', required=False, default=None, nargs='*')
-parser.add_argument('-i','--instance-id', help='Get instance details nicely formatted', required=False, default=None)
-parser.add_argument('-l','--list', help='Amount of instances per region (one or more)', required=False, default=None, action='store_true')
-parser.add_argument("--rich-traceback", action="store_true", help="Rich traceback. Default: regular traceback.", default=False)
-args = vars(parser.parse_args())
-
-if args.get("rich_traceback"):
-    from rich.traceback import install
-    install(show_locals=True)
-
-console = Console()
->>>>>>> 9241bce1
 
 
 def handler(signum, frame) -> None:
     """
-<<<<<<< HEAD
     Handles Ctrl-C on show_instances() for a clean exit.
-=======
-    Handles ctrl-c on show_instances() for a clean exit.
->>>>>>> 9241bce1
     """
     console.log(":warning: Ctrl-C detected. Exiting lister...", style="bold yellow")
     exit(2)
@@ -346,7 +298,6 @@
 
 
 if __name__ == "__main__":
-<<<<<<< HEAD
     args = parse_args()
 
     signal.signal(signal.SIGINT, handler)
@@ -355,9 +306,6 @@
         from rich.traceback import install
         install(show_locals=True)
 
-=======
-    signal.signal(signal.SIGINT, handler)
->>>>>>> 9241bce1
     profile_name = args.get("profile")
     region_name = args.get("region")
 
